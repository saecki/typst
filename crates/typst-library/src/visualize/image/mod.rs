//! Image handling.

mod raster;
mod svg;

pub use self::raster::{
    ExchangeFormat, PixelEncoding, PixelFormat, RasterFormat, RasterImage,
};
pub use self::svg::SvgImage;

use std::ffi::OsStr;
use std::fmt::{self, Debug, Formatter};
use std::sync::Arc;

use ecow::EcoString;
use typst_syntax::{Span, Spanned};
use typst_utils::LazyHash;

use crate::diag::{warning, At, LoadedWithin, SourceResult, StrResult};
use crate::engine::Engine;
use crate::foundations::{
    cast, elem, func, scope, Bytes, Cast, Content, Derived, NativeElement, Packed, Smart,
    StyleChain,
};
<<<<<<< HEAD
use crate::introspection::Locatable;
use crate::layout::{BlockElem, Length, Rel, Sizing};
=======
use crate::layout::{Length, Rel, Sizing};
>>>>>>> 02645349
use crate::loading::{DataSource, Load, LoadSource, Loaded, Readable};
use crate::model::Figurable;
use crate::text::{families, LocalName};

/// A raster or vector graphic.
///
/// You can wrap the image in a [`figure`] to give it a number and caption.
///
/// Like most elements, images are _block-level_ by default and thus do not
/// integrate themselves into adjacent paragraphs. To force an image to become
/// inline, put it into a [`box`].
///
/// # Example
/// ```example
/// #figure(
///   image("molecular.jpg", width: 80%),
///   caption: [
///     A step in the molecular testing
///     pipeline of our lab.
///   ],
/// )
/// ```
<<<<<<< HEAD
#[elem(scope, Locatable, Show, LocalName, Figurable)]
=======
#[elem(scope, LocalName, Figurable)]
>>>>>>> 02645349
pub struct ImageElem {
    /// A [path]($syntax/#paths) to an image file or raw bytes making up an
    /// image in one of the supported [formats]($image.format).
    ///
    /// Bytes can be used to specify raw pixel data in a row-major,
    /// left-to-right, top-to-bottom format.
    ///
    /// ```example
    /// #let original = read("diagram.svg")
    /// #let changed = original.replace(
    ///   "#2B80FF", // blue
    ///   green.to-hex(),
    /// )
    ///
    /// #image(bytes(original))
    /// #image(bytes(changed))
    /// ```
    #[required]
    #[parse(
        let source = args.expect::<Spanned<DataSource>>("source")?;
        let loaded = source.load(engine.world)?;
        Derived::new(source.v, loaded)
    )]
    pub source: Derived<DataSource, Loaded>,

    /// The image's format.
    ///
    /// By default, the format is detected automatically. Typically, you thus
    /// only need to specify this when providing raw bytes as the
    /// [`source`]($image.source) (even then, Typst will try to figure out the
    /// format automatically, but that's not always possible).
    ///
    /// Supported formats are `{"png"}`, `{"jpg"}`, `{"gif"}`, `{"svg"}`,
    /// `{"webp"}` as well as raw pixel data. Embedding PDFs as images is
    /// [not currently supported](https://github.com/typst/typst/issues/145).
    ///
    /// When providing raw pixel data as the `source`, you must specify a
    /// dictionary with the following keys as the `format`:
    /// - `encoding` ([str]): The encoding of the pixel data. One of:
    ///   - `{"rgb8"}` (three 8-bit channels: red, green, blue)
    ///   - `{"rgba8"}` (four 8-bit channels: red, green, blue, alpha)
    ///   - `{"luma8"}` (one 8-bit channel)
    ///   - `{"lumaa8"}` (two 8-bit channels: luma and alpha)
    /// - `width` ([int]): The pixel width of the image.
    /// - `height` ([int]): The pixel height of the image.
    ///
    /// The pixel width multiplied by the height multiplied by the channel count
    /// for the specified encoding must then match the `source` data.
    ///
    /// ```example
    /// #image(
    ///   read(
    ///     "tetrahedron.svg",
    ///     encoding: none,
    ///   ),
    ///   format: "svg",
    ///   width: 2cm,
    /// )
    ///
    /// #image(
    ///   bytes(range(16).map(x => x * 16)),
    ///   format: (
    ///     encoding: "luma8",
    ///     width: 4,
    ///     height: 4,
    ///   ),
    ///   width: 2cm,
    /// )
    /// ```
    pub format: Smart<ImageFormat>,

    /// The width of the image.
    pub width: Smart<Rel<Length>>,

    /// The height of the image.
    pub height: Sizing,

    /// A text describing the image.
    pub alt: Option<EcoString>,

    /// How the image should adjust itself to a given area (the area is defined
    /// by the `width` and `height` fields). Note that `fit` doesn't visually
    /// change anything if the area's aspect ratio is the same as the image's
    /// one.
    ///
    /// ```example
    /// #set page(width: 300pt, height: 50pt, margin: 10pt)
    /// #image("tiger.jpg", width: 100%, fit: "cover")
    /// #image("tiger.jpg", width: 100%, fit: "contain")
    /// #image("tiger.jpg", width: 100%, fit: "stretch")
    /// ```
    #[default(ImageFit::Cover)]
    pub fit: ImageFit,

    /// A hint to viewers how they should scale the image.
    ///
    /// When set to `{auto}`, the default is left up to the viewer. For PNG
    /// export, Typst will default to smooth scaling, like most PDF and SVG
    /// viewers.
    ///
    /// _Note:_ The exact look may differ across PDF viewers.
    pub scaling: Smart<ImageScaling>,

    /// An ICC profile for the image.
    ///
    /// ICC profiles define how to interpret the colors in an image. When set
    /// to `{auto}`, Typst will try to extract an ICC profile from the image.
    #[parse(match args.named::<Spanned<Smart<DataSource>>>("icc")? {
        Some(Spanned { v: Smart::Custom(source), span }) => Some(Smart::Custom({
            let loaded = Spanned::new(&source, span).load(engine.world)?;
            Derived::new(source, loaded.data)
        })),
        Some(Spanned { v: Smart::Auto, .. }) => Some(Smart::Auto),
        None => None,
    })]
    pub icc: Smart<Derived<DataSource, Bytes>>,
}

#[scope]
#[allow(clippy::too_many_arguments)]
impl ImageElem {
    /// Decode a raster or vector graphic from bytes or a string.
    #[func(title = "Decode Image")]
    #[deprecated = "`image.decode` is deprecated, directly pass bytes to `image` instead"]
    pub fn decode(
        span: Span,
        /// The data to decode as an image. Can be a string for SVGs.
        data: Spanned<Readable>,
        /// The image's format. Detected automatically by default.
        #[named]
        format: Option<Smart<ImageFormat>>,
        /// The width of the image.
        #[named]
        width: Option<Smart<Rel<Length>>>,
        /// The height of the image.
        #[named]
        height: Option<Sizing>,
        /// A text describing the image.
        #[named]
        alt: Option<Option<EcoString>>,
        /// How the image should adjust itself to a given area.
        #[named]
        fit: Option<ImageFit>,
        /// A hint to viewers how they should scale the image.
        #[named]
        scaling: Option<Smart<ImageScaling>>,
    ) -> StrResult<Content> {
        let bytes = data.v.into_bytes();
        let loaded =
            Loaded::new(Spanned::new(LoadSource::Bytes, data.span), bytes.clone());
        let source = Derived::new(DataSource::Bytes(bytes), loaded);
        let mut elem = ImageElem::new(source);
        if let Some(format) = format {
            elem.format.set(format);
        }
        if let Some(width) = width {
            elem.width.set(width);
        }
        if let Some(height) = height {
            elem.height.set(height);
        }
        if let Some(alt) = alt {
            elem.alt.set(alt);
        }
        if let Some(fit) = fit {
            elem.fit.set(fit);
        }
        if let Some(scaling) = scaling {
            elem.scaling.set(scaling);
        }
        Ok(elem.pack().spanned(span))
    }
}

impl Packed<ImageElem> {
    /// Decodes the image.
    pub fn decode(&self, engine: &mut Engine, styles: StyleChain) -> SourceResult<Image> {
        let span = self.span();
        let loaded = &self.source.derived;
        let format = self.determine_format(styles).at(span)?;

        // Warn the user if the image contains a foreign object. Not perfect
        // because the svg could also be encoded, but that's an edge case.
        if format == ImageFormat::Vector(VectorFormat::Svg) {
            let has_foreign_object =
                memchr::memmem::find(&loaded.data, b"<foreignObject").is_some();

            if has_foreign_object {
                engine.sink.warn(warning!(
                span,
                "image contains foreign object";
                hint: "SVG images with foreign objects might render incorrectly in typst";
                hint: "see https://github.com/typst/typst/issues/1421 for more information"
            ));
            }
        }

        // Construct the image itself.
        let kind = match format {
            ImageFormat::Raster(format) => ImageKind::Raster(
                RasterImage::new(
                    loaded.data.clone(),
                    format,
                    self.icc.get_ref(styles).as_ref().map(|icc| icc.derived.clone()),
                )
                .at(span)?,
            ),
            ImageFormat::Vector(VectorFormat::Svg) => ImageKind::Svg(
                SvgImage::with_fonts(
                    loaded.data.clone(),
                    engine.world,
                    &families(styles).map(|f| f.as_str()).collect::<Vec<_>>(),
                )
                .within(loaded)?,
            ),
        };

        Ok(Image::new(kind, self.alt.get_cloned(styles), self.scaling.get(styles)))
    }

    /// Tries to determine the image format based on the format that was
    /// explicitly defined, or else the extension, or else the data.
    fn determine_format(&self, styles: StyleChain) -> StrResult<ImageFormat> {
        if let Smart::Custom(v) = self.format.get(styles) {
            return Ok(v);
        };

        let Derived { source, derived: loaded } = &self.source;
        if let DataSource::Path(path) = source {
            let ext = std::path::Path::new(path.as_str())
                .extension()
                .and_then(OsStr::to_str)
                .unwrap_or_default()
                .to_lowercase();

            match ext.as_str() {
                "png" => return Ok(ExchangeFormat::Png.into()),
                "jpg" | "jpeg" => return Ok(ExchangeFormat::Jpg.into()),
                "gif" => return Ok(ExchangeFormat::Gif.into()),
                "svg" | "svgz" => return Ok(VectorFormat::Svg.into()),
                "webp" => return Ok(ExchangeFormat::Webp.into()),
                _ => {}
            }
        }

        Ok(ImageFormat::detect(&loaded.data).ok_or("unknown image format")?)
    }
}

impl LocalName for Packed<ImageElem> {
    const KEY: &'static str = "figure";
}

impl Figurable for Packed<ImageElem> {}

/// How an image should adjust itself to a given area,
#[derive(Debug, Copy, Clone, Eq, PartialEq, Hash, Cast)]
pub enum ImageFit {
    /// The image should completely cover the area (preserves aspect ratio by
    /// cropping the image only horizontally or vertically). This is the
    /// default.
    Cover,
    /// The image should be fully contained in the area (preserves aspect
    /// ratio; doesn't crop the image; one dimension can be narrower than
    /// specified).
    Contain,
    /// The image should be stretched so that it exactly fills the area, even if
    /// this means that the image will be distorted (doesn't preserve aspect
    /// ratio and doesn't crop the image).
    Stretch,
}

/// A loaded raster or vector image.
///
/// Values of this type are cheap to clone and hash.
#[derive(Clone, Hash, Eq, PartialEq)]
pub struct Image(Arc<LazyHash<Repr>>);

/// The internal representation.
#[derive(Hash)]
struct Repr {
    /// The raw, undecoded image data.
    kind: ImageKind,
    /// A text describing the image.
    alt: Option<EcoString>,
    /// The scaling algorithm to use.
    scaling: Smart<ImageScaling>,
}

impl Image {
    /// When scaling an image to it's natural size, we default to this DPI
    /// if the image doesn't contain DPI metadata.
    pub const DEFAULT_DPI: f64 = 72.0;

    /// Should always be the same as the default DPI used by usvg.
    pub const USVG_DEFAULT_DPI: f64 = 96.0;

    /// Create an image from a `RasterImage` or `SvgImage`.
    pub fn new(
        kind: impl Into<ImageKind>,
        alt: Option<EcoString>,
        scaling: Smart<ImageScaling>,
    ) -> Self {
        Self::new_impl(kind.into(), alt, scaling)
    }

    /// Create an image with optional properties set to the default.
    pub fn plain(kind: impl Into<ImageKind>) -> Self {
        Self::new(kind, None, Smart::Auto)
    }

    /// The internal, non-generic implementation. This is memoized to reuse
    /// the `Arc` and `LazyHash`.
    #[comemo::memoize]
    fn new_impl(
        kind: ImageKind,
        alt: Option<EcoString>,
        scaling: Smart<ImageScaling>,
    ) -> Image {
        Self(Arc::new(LazyHash::new(Repr { kind, alt, scaling })))
    }

    /// The format of the image.
    pub fn format(&self) -> ImageFormat {
        match &self.0.kind {
            ImageKind::Raster(raster) => raster.format().into(),
            ImageKind::Svg(_) => VectorFormat::Svg.into(),
        }
    }

    /// The width of the image in pixels.
    pub fn width(&self) -> f64 {
        match &self.0.kind {
            ImageKind::Raster(raster) => raster.width() as f64,
            ImageKind::Svg(svg) => svg.width(),
        }
    }

    /// The height of the image in pixels.
    pub fn height(&self) -> f64 {
        match &self.0.kind {
            ImageKind::Raster(raster) => raster.height() as f64,
            ImageKind::Svg(svg) => svg.height(),
        }
    }

    /// The image's pixel density in pixels per inch, if known.
    pub fn dpi(&self) -> Option<f64> {
        match &self.0.kind {
            ImageKind::Raster(raster) => raster.dpi(),
            ImageKind::Svg(_) => Some(Image::USVG_DEFAULT_DPI),
        }
    }

    /// A text describing the image.
    pub fn alt(&self) -> Option<&str> {
        self.0.alt.as_deref()
    }

    /// The image scaling algorithm to use for this image.
    pub fn scaling(&self) -> Smart<ImageScaling> {
        self.0.scaling
    }

    /// The decoded image.
    pub fn kind(&self) -> &ImageKind {
        &self.0.kind
    }
}

impl Debug for Image {
    fn fmt(&self, f: &mut Formatter) -> fmt::Result {
        f.debug_struct("Image")
            .field("format", &self.format())
            .field("width", &self.width())
            .field("height", &self.height())
            .field("alt", &self.alt())
            .field("scaling", &self.scaling())
            .finish()
    }
}

/// A kind of image.
#[derive(Clone, Hash)]
pub enum ImageKind {
    /// A raster image.
    Raster(RasterImage),
    /// An SVG image.
    Svg(SvgImage),
}

impl From<RasterImage> for ImageKind {
    fn from(image: RasterImage) -> Self {
        Self::Raster(image)
    }
}

impl From<SvgImage> for ImageKind {
    fn from(image: SvgImage) -> Self {
        Self::Svg(image)
    }
}

/// A raster or vector image format.
#[derive(Debug, Copy, Clone, Eq, PartialEq, Hash)]
pub enum ImageFormat {
    /// A raster graphics format.
    Raster(RasterFormat),
    /// A vector graphics format.
    Vector(VectorFormat),
}

impl ImageFormat {
    /// Try to detect the format of an image from data.
    pub fn detect(data: &[u8]) -> Option<Self> {
        if let Some(format) = ExchangeFormat::detect(data) {
            return Some(Self::Raster(RasterFormat::Exchange(format)));
        }

        if is_svg(data) {
            return Some(Self::Vector(VectorFormat::Svg));
        }

        None
    }
}

/// Checks whether the data looks like an SVG or a compressed SVG.
fn is_svg(data: &[u8]) -> bool {
    // Check for the gzip magic bytes. This check is perhaps a bit too
    // permissive as other formats than SVGZ could use gzip.
    if data.starts_with(&[0x1f, 0x8b]) {
        return true;
    }

    // If the first 2048 bytes contain the SVG namespace declaration, we assume
    // that it's an SVG. Note that, if the SVG does not contain a namespace
    // declaration, usvg will reject it.
    let head = &data[..data.len().min(2048)];
    memchr::memmem::find(head, b"http://www.w3.org/2000/svg").is_some()
}

/// A vector graphics format.
#[derive(Debug, Copy, Clone, Eq, PartialEq, Hash, Cast)]
pub enum VectorFormat {
    /// The vector graphics format of the web.
    Svg,
}

impl<R> From<R> for ImageFormat
where
    R: Into<RasterFormat>,
{
    fn from(format: R) -> Self {
        Self::Raster(format.into())
    }
}

impl From<VectorFormat> for ImageFormat {
    fn from(format: VectorFormat) -> Self {
        Self::Vector(format)
    }
}

cast! {
    ImageFormat,
    self => match self {
        Self::Raster(v) => v.into_value(),
        Self::Vector(v) => v.into_value(),
    },
    v: RasterFormat => Self::Raster(v),
    v: VectorFormat => Self::Vector(v),
}

/// The image scaling algorithm a viewer should use.
#[derive(Debug, Copy, Clone, Eq, PartialEq, Hash, Cast)]
pub enum ImageScaling {
    /// Scale with a smoothing algorithm such as bilinear interpolation.
    Smooth,
    /// Scale with nearest neighbor or a similar algorithm to preserve the
    /// pixelated look of the image.
    Pixelated,
}<|MERGE_RESOLUTION|>--- conflicted
+++ resolved
@@ -22,12 +22,8 @@
     cast, elem, func, scope, Bytes, Cast, Content, Derived, NativeElement, Packed, Smart,
     StyleChain,
 };
-<<<<<<< HEAD
 use crate::introspection::Locatable;
-use crate::layout::{BlockElem, Length, Rel, Sizing};
-=======
 use crate::layout::{Length, Rel, Sizing};
->>>>>>> 02645349
 use crate::loading::{DataSource, Load, LoadSource, Loaded, Readable};
 use crate::model::Figurable;
 use crate::text::{families, LocalName};
@@ -50,11 +46,7 @@
 ///   ],
 /// )
 /// ```
-<<<<<<< HEAD
-#[elem(scope, Locatable, Show, LocalName, Figurable)]
-=======
-#[elem(scope, LocalName, Figurable)]
->>>>>>> 02645349
+#[elem(scope, Locatable, LocalName, Figurable)]
 pub struct ImageElem {
     /// A [path]($syntax/#paths) to an image file or raw bytes making up an
     /// image in one of the supported [formats]($image.format).
