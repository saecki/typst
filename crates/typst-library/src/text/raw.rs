--- conflicted
+++ resolved
@@ -19,13 +19,8 @@
     cast, elem, scope, Bytes, Content, Derived, OneOrMultiple, Packed, PlainText,
     ShowSet, Smart, StyleChain, Styles, Synthesize,
 };
-<<<<<<< HEAD
-use crate::html::{tag, HtmlElem};
 use crate::introspection::Locatable;
-use crate::layout::{BlockBody, BlockElem, Em, HAlignment};
-=======
 use crate::layout::{Em, HAlignment};
->>>>>>> 02645349
 use crate::loading::{DataSource, Load};
 use crate::model::{Figurable, ParElem};
 use crate::text::{FontFamily, FontList, LocalName, TextElem, TextSize};
@@ -83,11 +78,7 @@
     scope,
     title = "Raw Text / Code",
     Synthesize,
-<<<<<<< HEAD
     Locatable,
-    Show,
-=======
->>>>>>> 02645349
     ShowSet,
     LocalName,
     Figurable,
@@ -623,11 +614,7 @@
 /// It allows you to access various properties of the line, such as the line
 /// number, the raw non-highlighted text, the highlighted text, and whether it
 /// is the first or last line of the raw block.
-<<<<<<< HEAD
-#[elem(name = "line", title = "Raw Text / Code Line", Locatable, Show, PlainText)]
-=======
-#[elem(name = "line", title = "Raw Text / Code Line", PlainText)]
->>>>>>> 02645349
+#[elem(name = "line", title = "Raw Text / Code Line", Locatable, PlainText)]
 pub struct RawLine {
     /// The line number of the raw line inside of the raw block, starts at 1.
     #[required]
