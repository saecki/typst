use std::str::FromStr;

use smallvec::SmallVec;

<<<<<<< HEAD
use crate::diag::{bail, SourceResult};
use crate::engine::Engine;
use crate::foundations::{
    cast, elem, scope, Array, Content, NativeElement, Packed, Show, Smart, StyleChain,
    Styles, TargetElem,
};
use crate::html::{attr, tag, HtmlElem};
use crate::introspection::Locatable;
use crate::layout::{Alignment, BlockElem, Em, HAlignment, Length, VAlignment, VElem};
use crate::model::{
    ListItemLike, ListLike, Numbering, NumberingPattern, ParElem, ParbreakElem,
};
=======
use crate::diag::bail;
use crate::foundations::{cast, elem, scope, Array, Content, Packed, Smart, Styles};
use crate::layout::{Alignment, Em, HAlignment, Length, VAlignment};
use crate::model::{ListItemLike, ListLike, Numbering, NumberingPattern};
>>>>>>> 02645349

/// A numbered list.
///
/// Displays a sequence of items vertically and numbers them consecutively.
///
/// # Example
/// ```example
/// Automatically numbered:
/// + Preparations
/// + Analysis
/// + Conclusions
///
/// Manually numbered:
/// 2. What is the first step?
/// 5. I am confused.
/// +  Moving on ...
///
/// Multiple lines:
/// + This enum item has multiple
///   lines because the next line
///   is indented.
///
/// Function call.
/// #enum[First][Second]
/// ```
///
/// You can easily switch all your enumerations to a different numbering style
/// with a set rule.
/// ```example
/// #set enum(numbering: "a)")
///
/// + Starting off ...
/// + Don't forget step two
/// ```
///
/// You can also use [`enum.item`]($enum.item) to programmatically customize the
/// number of each item in the enumeration:
///
/// ```example
/// #enum(
///   enum.item(1)[First step],
///   enum.item(5)[Fifth step],
///   enum.item(10)[Tenth step]
/// )
/// ```
///
/// # Syntax
/// This functions also has dedicated syntax:
///
/// - Starting a line with a plus sign creates an automatically numbered
///   enumeration item.
/// - Starting a line with a number followed by a dot creates an explicitly
///   numbered enumeration item.
///
/// Enumeration items can contain multiple paragraphs and other block-level
/// content. All content that is indented more than an item's marker becomes
/// part of that item.
<<<<<<< HEAD
#[elem(scope, title = "Numbered List", Locatable, Show)]
=======
#[elem(scope, title = "Numbered List")]
>>>>>>> 02645349
pub struct EnumElem {
    /// Defines the default [spacing]($enum.spacing) of the enumeration. If it
    /// is `{false}`, the items are spaced apart with
    /// [paragraph spacing]($par.spacing). If it is `{true}`, they use
    /// [paragraph leading]($par.leading) instead. This makes the list more
    /// compact, which can look better if the items are short.
    ///
    /// In markup mode, the value of this parameter is determined based on
    /// whether items are separated with a blank line. If items directly follow
    /// each other, this is set to `{true}`; if items are separated by a blank
    /// line, this is set to `{false}`. The markup-defined tightness cannot be
    /// overridden with set rules.
    ///
    /// ```example
    /// + If an enum has a lot of text, and
    ///   maybe other inline content, it
    ///   should not be tight anymore.
    ///
    /// + To make an enum wide, simply
    ///   insert a blank line between the
    ///   items.
    /// ```
    #[default(true)]
    pub tight: bool,

    /// How to number the enumeration. Accepts a
    /// [numbering pattern or function]($numbering).
    ///
    /// If the numbering pattern contains multiple counting symbols, they apply
    /// to nested enums. If given a function, the function receives one argument
    /// if `full` is `{false}` and multiple arguments if `full` is `{true}`.
    ///
    /// ```example
    /// #set enum(numbering: "1.a)")
    /// + Different
    /// + Numbering
    ///   + Nested
    ///   + Items
    /// + Style
    ///
    /// #set enum(numbering: n => super[#n])
    /// + Superscript
    /// + Numbering!
    /// ```
    #[default(Numbering::Pattern(NumberingPattern::from_str("1.").unwrap()))]
    pub numbering: Numbering,

    /// Which number to start the enumeration with.
    ///
    /// ```example
    /// #enum(
    ///   start: 3,
    ///   [Skipping],
    ///   [Ahead],
    /// )
    /// ```
    pub start: Smart<u64>,

    /// Whether to display the full numbering, including the numbers of
    /// all parent enumerations.
    ///
    ///
    /// ```example
    /// #set enum(numbering: "1.a)", full: true)
    /// + Cook
    ///   + Heat water
    ///   + Add ingredients
    /// + Eat
    /// ```
    #[default(false)]
    pub full: bool,

    /// Whether to reverse the numbering for this enumeration.
    ///
    /// ```example
    /// #set enum(reversed: true)
    /// + Coffee
    /// + Tea
    /// + Milk
    /// ```
    #[default(false)]
    pub reversed: bool,

    /// The indentation of each item.
    pub indent: Length,

    /// The space between the numbering and the body of each item.
    #[default(Em::new(0.5).into())]
    pub body_indent: Length,

    /// The spacing between the items of the enumeration.
    ///
    /// If set to `{auto}`, uses paragraph [`leading`]($par.leading) for tight
    /// enumerations and paragraph [`spacing`]($par.spacing) for wide
    /// (non-tight) enumerations.
    pub spacing: Smart<Length>,

    /// The alignment that enum numbers should have.
    ///
    /// By default, this is set to `{end + top}`, which aligns enum numbers
    /// towards end of the current text direction (in left-to-right script,
    /// for example, this is the same as `{right}`) and at the top of the line.
    /// The choice of `{end}` for horizontal alignment of enum numbers is
    /// usually preferred over `{start}`, as numbers then grow away from the
    /// text instead of towards it, avoiding certain visual issues. This option
    /// lets you override this behaviour, however. (Also to note is that the
    /// [unordered list]($list) uses a different method for this, by giving the
    /// `marker` content an alignment directly.).
    ///
    /// ````example
    /// #set enum(number-align: start + bottom)
    ///
    /// Here are some powers of two:
    /// 1. One
    /// 2. Two
    /// 4. Four
    /// 8. Eight
    /// 16. Sixteen
    /// 32. Thirty two
    /// ````
    #[default(HAlignment::End + VAlignment::Top)]
    pub number_align: Alignment,

    /// The numbered list's items.
    ///
    /// When using the enum syntax, adjacent items are automatically collected
    /// into enumerations, even through constructs like for loops.
    ///
    /// ```example
    /// #for phase in (
    ///    "Launch",
    ///    "Orbit",
    ///    "Descent",
    /// ) [+ #phase]
    /// ```
    #[variadic]
    pub children: Vec<Packed<EnumItem>>,

    /// The numbers of parent items.
    #[internal]
    #[fold]
    #[ghost]
    pub parents: SmallVec<[u64; 4]>,
}

#[scope]
impl EnumElem {
    #[elem]
    type EnumItem;
}

/// An enumeration item.
#[elem(name = "item", title = "Numbered List Item", Locatable)]
pub struct EnumItem {
    /// The item's number.
    #[positional]
    pub number: Option<u64>,

    /// The item's body.
    #[required]
    pub body: Content,
}

cast! {
    EnumItem,
    array: Array => {
        let mut iter = array.into_iter();
        let (number, body) = match (iter.next(), iter.next(), iter.next()) {
            (Some(a), Some(b), None) => (a.cast()?, b.cast()?),
            _ => bail!("array must contain exactly two entries"),
        };
        Self::new(body).with_number(number)
    },
    v: Content => v.unpack::<Self>().unwrap_or_else(Self::new),
}

impl ListLike for EnumElem {
    type Item = EnumItem;

    fn create(children: Vec<Packed<Self::Item>>, tight: bool) -> Self {
        Self::new(children).with_tight(tight)
    }
}

impl ListItemLike for EnumItem {
    fn styled(mut item: Packed<Self>, styles: Styles) -> Packed<Self> {
        item.body.style_in_place(styles);
        item
    }
}<|MERGE_RESOLUTION|>--- conflicted
+++ resolved
@@ -2,25 +2,11 @@
 
 use smallvec::SmallVec;
 
-<<<<<<< HEAD
-use crate::diag::{bail, SourceResult};
-use crate::engine::Engine;
-use crate::foundations::{
-    cast, elem, scope, Array, Content, NativeElement, Packed, Show, Smart, StyleChain,
-    Styles, TargetElem,
-};
-use crate::html::{attr, tag, HtmlElem};
-use crate::introspection::Locatable;
-use crate::layout::{Alignment, BlockElem, Em, HAlignment, Length, VAlignment, VElem};
-use crate::model::{
-    ListItemLike, ListLike, Numbering, NumberingPattern, ParElem, ParbreakElem,
-};
-=======
 use crate::diag::bail;
 use crate::foundations::{cast, elem, scope, Array, Content, Packed, Smart, Styles};
+use crate::introspection::Locatable;
 use crate::layout::{Alignment, Em, HAlignment, Length, VAlignment};
 use crate::model::{ListItemLike, ListLike, Numbering, NumberingPattern};
->>>>>>> 02645349
 
 /// A numbered list.
 ///
@@ -78,11 +64,7 @@
 /// Enumeration items can contain multiple paragraphs and other block-level
 /// content. All content that is indented more than an item's marker becomes
 /// part of that item.
-<<<<<<< HEAD
-#[elem(scope, title = "Numbered List", Locatable, Show)]
-=======
-#[elem(scope, title = "Numbered List")]
->>>>>>> 02645349
+#[elem(scope, title = "Numbered List", Locatable)]
 pub struct EnumElem {
     /// Defines the default [spacing]($enum.spacing) of the enumeration. If it
     /// is `{false}`, the items are spaced apart with
