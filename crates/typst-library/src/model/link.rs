use std::ops::Deref;

use ecow::{eco_format, EcoString};

use crate::diag::{bail, StrResult};
use crate::foundations::{
    cast, elem, Content, Label, Packed, Repr, ShowSet, Smart, StyleChain, Styles,
};
<<<<<<< HEAD
use crate::html::{attr, tag, HtmlElem};
use crate::introspection::{Locatable, Location};
=======
use crate::introspection::Location;
>>>>>>> 02645349
use crate::layout::Position;
use crate::text::TextElem;

/// Links to a URL or a location in the document.
///
/// By default, links do not look any different from normal text. However,
/// you can easily apply a style of your choice with a show rule.
///
/// # Example
/// ```example
/// #show link: underline
///
/// https://example.com \
///
/// #link("https://example.com") \
/// #link("https://example.com")[
///   See example.com
/// ]
/// ```
///
/// # Hyphenation
/// If you enable hyphenation or justification, by default, it will not apply to
/// links to prevent unwanted hyphenation in URLs. You can opt out of this
/// default via `{show link: set text(hyphenate: true)}`.
///
/// # Syntax
/// This function also has dedicated syntax: Text that starts with `http://` or
/// `https://` is automatically turned into a link.
<<<<<<< HEAD
#[elem(Locatable, Show)]
=======
#[elem]
>>>>>>> 02645349
pub struct LinkElem {
    /// A text describing the link.
    pub alt: Option<EcoString>,

    /// The destination the link points to.
    ///
    /// - To link to web pages, `dest` should be a valid URL string. If the URL
    ///   is in the `mailto:` or `tel:` scheme and the `body` parameter is
    ///   omitted, the email address or phone number will be the link's body,
    ///   without the scheme.
    ///
    /// - To link to another part of the document, `dest` can take one of three
    ///   forms:
    ///   - A [label] attached to an element. If you also want automatic text
    ///     for the link based on the element, consider using a
    ///     [reference]($ref) instead.
    ///
    ///   - A [`location`] (typically retrieved from [`here`], [`locate`] or
    ///     [`query`]).
    ///
    ///   - A dictionary with a `page` key of type [integer]($int) and `x` and
    ///     `y` coordinates of type [length]. Pages are counted from one, and
    ///     the coordinates are relative to the page's top left corner.
    ///
    /// ```example
    /// = Introduction <intro>
    /// #link("mailto:hello@typst.app") \
    /// #link(<intro>)[Go to intro] \
    /// #link((page: 1, x: 0pt, y: 0pt))[
    ///   Go to top
    /// ]
    /// ```
    #[required]
    #[parse(
        let dest = args.expect::<LinkTarget>("destination")?;
        dest.clone()
    )]
    pub dest: LinkTarget,

    /// The content that should become a link.
    ///
    /// If `dest` is an URL string, the parameter can be omitted. In this case,
    /// the URL will be shown as the link.
    #[required]
    #[parse(match &dest {
        LinkTarget::Dest(Destination::Url(url)) => match args.eat()? {
            Some(body) => body,
            None => body_from_url(url),
        },
        _ => args.expect("body")?,
    })]
    pub body: Content,

    /// A destination style that should be applied to elements.
    #[internal]
    #[ghost]
    pub current: Option<Destination>,
}

impl LinkElem {
    /// Create a link element from a URL with its bare text.
    pub fn from_url(url: Url) -> Self {
        let body = body_from_url(&url);
        Self::new(LinkTarget::Dest(Destination::Url(url)), body)
    }
}

<<<<<<< HEAD
impl Show for Packed<LinkElem> {
    #[typst_macros::time(name = "link", span = self.span())]
    fn show(&self, engine: &mut Engine, styles: StyleChain) -> SourceResult<Content> {
        let body = self.body.clone();

        Ok(if styles.get(TargetElem::target).is_html() {
            if let LinkTarget::Dest(Destination::Url(url)) = &self.dest {
                HtmlElem::new(tag::a)
                    .with_attr(attr::href, url.clone().into_inner())
                    .with_body(Some(body))
                    .pack()
                    .spanned(self.span())
            } else {
                engine.sink.warn(warning!(
                    self.span(),
                    "non-URL links are not yet supported by HTML export"
                ));
                body
            }
        } else {
            let alt = self.alt.get_cloned(styles);
            match &self.dest {
                LinkTarget::Dest(dest) => {
                    let url = || dest.as_url().map(|url| url.clone().into_inner());
                    body.linked(dest.clone(), alt.or_else(url))
                }
                LinkTarget::Label(label) => {
                    let elem = engine.introspector.query_label(*label).at(self.span())?;
                    let dest = Destination::Location(elem.location().unwrap());
                    body.linked(dest, alt)
                }
            }
        })
    }
}

=======
>>>>>>> 02645349
impl ShowSet for Packed<LinkElem> {
    fn show_set(&self, _: StyleChain) -> Styles {
        let mut out = Styles::new();
        out.set(TextElem::hyphenate, Smart::Custom(false));
        out
    }
}

fn body_from_url(url: &Url) -> Content {
    let text = ["mailto:", "tel:"]
        .into_iter()
        .find_map(|prefix| url.strip_prefix(prefix))
        .unwrap_or(url);
    let shorter = text.len() < url.len();
    TextElem::packed(if shorter { text.into() } else { (**url).clone() })
}

/// A target where a link can go.
#[derive(Debug, Clone, PartialEq, Hash)]
pub enum LinkTarget {
    Dest(Destination),
    Label(Label),
}

cast! {
    LinkTarget,
    self => match self {
        Self::Dest(v) => v.into_value(),
        Self::Label(v) => v.into_value(),
    },
    v: Destination => Self::Dest(v),
    v: Label => Self::Label(v),
}

impl From<Destination> for LinkTarget {
    fn from(dest: Destination) -> Self {
        Self::Dest(dest)
    }
}

/// A link destination.
#[derive(Debug, Clone, Eq, PartialEq, Hash)]
pub enum Destination {
    /// A link to a URL.
    Url(Url),
    /// A link to a point on a page.
    Position(Position),
    /// An unresolved link to a location in the document.
    Location(Location),
}

impl Destination {
    pub fn as_url(&self) -> Option<&Url> {
        if let Self::Url(v) = self {
            Some(v)
        } else {
            None
        }
    }
}

impl Repr for Destination {
    fn repr(&self) -> EcoString {
        eco_format!("{self:?}")
    }
}

cast! {
    Destination,
    self => match self {
        Self::Url(v) => v.into_value(),
        Self::Position(v) => v.into_value(),
        Self::Location(v) => v.into_value(),
    },
    v: Url => Self::Url(v),
    v: Position => Self::Position(v),
    v: Location => Self::Location(v),
}

/// A uniform resource locator with a maximum length.
#[derive(Debug, Clone, Eq, PartialEq, Ord, PartialOrd, Hash)]
pub struct Url(EcoString);

impl Url {
    /// Create a URL from a string, checking the maximum length.
    pub fn new(url: impl Into<EcoString>) -> StrResult<Self> {
        let url = url.into();
        if url.len() > 8000 {
            bail!("URL is too long")
        }
        Ok(Self(url))
    }

    /// Extract the underlying [`EcoString`].
    pub fn into_inner(self) -> EcoString {
        self.0
    }
}

impl Deref for Url {
    type Target = EcoString;

    fn deref(&self) -> &Self::Target {
        &self.0
    }
}

cast! {
    Url,
    self => self.0.into_value(),
    v: EcoString => Self::new(v)?,
}<|MERGE_RESOLUTION|>--- conflicted
+++ resolved
@@ -6,12 +6,7 @@
 use crate::foundations::{
     cast, elem, Content, Label, Packed, Repr, ShowSet, Smart, StyleChain, Styles,
 };
-<<<<<<< HEAD
-use crate::html::{attr, tag, HtmlElem};
 use crate::introspection::{Locatable, Location};
-=======
-use crate::introspection::Location;
->>>>>>> 02645349
 use crate::layout::Position;
 use crate::text::TextElem;
 
@@ -40,11 +35,7 @@
 /// # Syntax
 /// This function also has dedicated syntax: Text that starts with `http://` or
 /// `https://` is automatically turned into a link.
-<<<<<<< HEAD
-#[elem(Locatable, Show)]
-=======
-#[elem]
->>>>>>> 02645349
+#[elem(Locatable)]
 pub struct LinkElem {
     /// A text describing the link.
     pub alt: Option<EcoString>,
@@ -112,45 +103,6 @@
     }
 }
 
-<<<<<<< HEAD
-impl Show for Packed<LinkElem> {
-    #[typst_macros::time(name = "link", span = self.span())]
-    fn show(&self, engine: &mut Engine, styles: StyleChain) -> SourceResult<Content> {
-        let body = self.body.clone();
-
-        Ok(if styles.get(TargetElem::target).is_html() {
-            if let LinkTarget::Dest(Destination::Url(url)) = &self.dest {
-                HtmlElem::new(tag::a)
-                    .with_attr(attr::href, url.clone().into_inner())
-                    .with_body(Some(body))
-                    .pack()
-                    .spanned(self.span())
-            } else {
-                engine.sink.warn(warning!(
-                    self.span(),
-                    "non-URL links are not yet supported by HTML export"
-                ));
-                body
-            }
-        } else {
-            let alt = self.alt.get_cloned(styles);
-            match &self.dest {
-                LinkTarget::Dest(dest) => {
-                    let url = || dest.as_url().map(|url| url.clone().into_inner());
-                    body.linked(dest.clone(), alt.or_else(url))
-                }
-                LinkTarget::Label(label) => {
-                    let elem = engine.introspector.query_label(*label).at(self.span())?;
-                    let dest = Destination::Location(elem.location().unwrap());
-                    body.linked(dest, alt)
-                }
-            }
-        })
-    }
-}
-
-=======
->>>>>>> 02645349
 impl ShowSet for Packed<LinkElem> {
     fn show_set(&self, _: StyleChain) -> Styles {
         let mut out = Styles::new();
