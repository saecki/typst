--- conflicted
+++ resolved
@@ -1,15 +1,5 @@
-<<<<<<< HEAD
-use crate::diag::SourceResult;
-use crate::engine::Engine;
-use crate::foundations::{
-    elem, Content, NativeElement, Packed, Show, StyleChain, TargetElem,
-};
-use crate::html::{tag, HtmlElem};
+use crate::foundations::{elem, Content};
 use crate::introspection::Locatable;
-use crate::text::{TextElem, WeightDelta};
-=======
-use crate::foundations::{elem, Content};
->>>>>>> 02645349
 
 /// Strongly emphasizes content by increasing the font weight.
 ///
@@ -29,11 +19,7 @@
 /// simply enclose it in stars/asterisks (`*`). Note that this only works at
 /// word boundaries. To strongly emphasize part of a word, you have to use the
 /// function.
-<<<<<<< HEAD
-#[elem(title = "Strong Emphasis", keywords = ["bold", "weight"], Locatable, Show)]
-=======
-#[elem(title = "Strong Emphasis", keywords = ["bold", "weight"])]
->>>>>>> 02645349
+#[elem(title = "Strong Emphasis", keywords = ["bold", "weight"], Locatable)]
 pub struct StrongElem {
     /// The delta to apply on the font weight.
     ///
