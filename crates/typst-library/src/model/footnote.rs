--- conflicted
+++ resolved
@@ -135,25 +135,6 @@
     }
 }
 
-<<<<<<< HEAD
-impl Show for Packed<FootnoteElem> {
-    #[typst_macros::time(name = "footnote", span = self.span())]
-    fn show(&self, engine: &mut Engine, styles: StyleChain) -> SourceResult<Content> {
-        let span = self.span();
-        let loc = self.declaration_location(engine).at(span)?;
-        let numbering = self.numbering.get_ref(styles);
-        let counter = Counter::of(FootnoteElem::ELEM);
-        let num = counter.display_at_loc(engine, loc, styles, numbering)?;
-        let sup = SuperElem::new(num).pack().spanned(span);
-        let loc = loc.variant(1);
-        // Add zero-width weak spacing to make the footnote "sticky".
-        // TODO(accessibility): generate alt text
-        Ok(HElem::hole().pack() + sup.linked(Destination::Location(loc), None))
-    }
-}
-
-=======
->>>>>>> 02645349
 impl Count for Packed<FootnoteElem> {
     fn update(&self) -> Option<CounterUpdate> {
         (!self.is_ref()).then(|| CounterUpdate::Step(NonZeroUsize::ONE))
@@ -195,11 +176,7 @@
 /// page run is a sequence of pages without an explicit pagebreak in between).
 /// For this reason, set and show rules for footnote entries should be defined
 /// before any page content, typically at the very start of the document.
-<<<<<<< HEAD
-#[elem(name = "entry", title = "Footnote Entry", Locatable, Show, ShowSet)]
-=======
-#[elem(name = "entry", title = "Footnote Entry", ShowSet)]
->>>>>>> 02645349
+#[elem(name = "entry", title = "Footnote Entry", Locatable, ShowSet)]
 pub struct FootnoteEntry {
     /// The footnote for this entry. Its location can be used to determine
     /// the footnote counter state.
@@ -282,41 +259,6 @@
     pub indent: Length,
 }
 
-<<<<<<< HEAD
-impl Show for Packed<FootnoteEntry> {
-    #[typst_macros::time(name = "footnote.entry", span = self.span())]
-    fn show(&self, engine: &mut Engine, styles: StyleChain) -> SourceResult<Content> {
-        let span = self.span();
-        let number_gap = Em::new(0.05);
-        let default = StyleChain::default();
-        let numbering = self.note.numbering.get_ref(default);
-        let counter = Counter::of(FootnoteElem::ELEM);
-        let Some(loc) = self.note.location() else {
-            bail!(
-                span, "footnote entry must have a location";
-                hint: "try using a query or a show rule to customize the footnote instead"
-            );
-        };
-
-        let num = counter.display_at_loc(engine, loc, styles, numbering)?;
-        let sup = SuperElem::new(num)
-            .pack()
-            .spanned(span)
-            // TODO(accessibility): generate alt text
-            .linked(Destination::Location(loc), None)
-            .located(loc.variant(1));
-
-        Ok(Content::sequence([
-            HElem::new(self.indent.get(styles).into()).pack(),
-            sup,
-            HElem::new(number_gap.into()).with_weak(true).pack(),
-            self.note.body_content().unwrap().clone(),
-        ]))
-    }
-}
-
-=======
->>>>>>> 02645349
 impl ShowSet for Packed<FootnoteEntry> {
     fn show_set(&self, _: StyleChain) -> Styles {
         let mut out = Styles::new();
