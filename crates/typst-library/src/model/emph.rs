<<<<<<< HEAD
use crate::diag::SourceResult;
use crate::engine::Engine;
use crate::foundations::{
    elem, Content, NativeElement, Packed, Show, StyleChain, TargetElem,
};
use crate::html::{tag, HtmlElem};
use crate::introspection::Locatable;
use crate::text::{ItalicToggle, TextElem};
=======
use crate::foundations::{elem, Content};
>>>>>>> 02645349

/// Emphasizes content by toggling italics.
///
/// - If the current [text style]($text.style) is `{"normal"}`, this turns it
///   into `{"italic"}`.
/// - If it is already `{"italic"}` or `{"oblique"}`, it turns it back to
///   `{"normal"}`.
///
/// # Example
/// ```example
/// This is _emphasized._ \
/// This is #emph[too.]
///
/// #show emph: it => {
///   text(blue, it.body)
/// }
///
/// This is _emphasized_ differently.
/// ```
///
/// # Syntax
/// This function also has dedicated syntax: To emphasize content, simply
/// enclose it in underscores (`_`). Note that this only works at word
/// boundaries. To emphasize part of a word, you have to use the function.
<<<<<<< HEAD
#[elem(title = "Emphasis", keywords = ["italic"], Locatable, Show)]
=======
#[elem(title = "Emphasis", keywords = ["italic"])]
>>>>>>> 02645349
pub struct EmphElem {
    /// The content to emphasize.
    #[required]
    pub body: Content,
}<|MERGE_RESOLUTION|>--- conflicted
+++ resolved
@@ -1,15 +1,5 @@
-<<<<<<< HEAD
-use crate::diag::SourceResult;
-use crate::engine::Engine;
-use crate::foundations::{
-    elem, Content, NativeElement, Packed, Show, StyleChain, TargetElem,
-};
-use crate::html::{tag, HtmlElem};
+use crate::foundations::{elem, Content};
 use crate::introspection::Locatable;
-use crate::text::{ItalicToggle, TextElem};
-=======
-use crate::foundations::{elem, Content};
->>>>>>> 02645349
 
 /// Emphasizes content by toggling italics.
 ///
@@ -34,11 +24,7 @@
 /// This function also has dedicated syntax: To emphasize content, simply
 /// enclose it in underscores (`_`). Note that this only works at word
 /// boundaries. To emphasize part of a word, you have to use the function.
-<<<<<<< HEAD
-#[elem(title = "Emphasis", keywords = ["italic"], Locatable, Show)]
-=======
-#[elem(title = "Emphasis", keywords = ["italic"])]
->>>>>>> 02645349
+#[elem(title = "Emphasis", keywords = ["italic"], Locatable)]
 pub struct EmphElem {
     /// The content to emphasize.
     #[required]
