use std::num::{NonZeroU32, NonZeroUsize};
use std::sync::Arc;

use ecow::EcoString;
use typst_utils::NonZeroExt;

<<<<<<< HEAD
use crate::diag::{bail, HintedStrResult, HintedString, SourceResult};
use crate::engine::Engine;
use crate::foundations::{
    cast, elem, scope, Content, NativeElement, Packed, Show, Smart, StyleChain,
    TargetElem,
};
use crate::html::{attr, tag, HtmlAttrs, HtmlElem, HtmlTag};
use crate::introspection::{Locatable, Locator};
use crate::layout::grid::resolve::{table_to_cellgrid, Cell, CellGrid, Entry};
=======
use crate::diag::{bail, HintedStrResult, HintedString};
use crate::foundations::{cast, elem, scope, Content, Packed, Smart};
>>>>>>> 02645349
use crate::layout::{
    Abs, Alignment, Celled, GridCell, GridFooter, GridHLine, GridHeader, GridVLine,
    Length, OuterHAlignment, OuterVAlignment, Rel, Sides, TrackSizings,
};
use crate::model::Figurable;
use crate::pdf::TableCellKind;
use crate::text::LocalName;
use crate::visualize::{Paint, Stroke};

/// A table of items.
///
/// Tables are used to arrange content in cells. Cells can contain arbitrary
/// content, including multiple paragraphs and are specified in row-major order.
/// For a hands-on explanation of all the ways you can use and customize tables
/// in Typst, check out the [table guide]($guides/table-guide).
///
/// Because tables are just grids with different defaults for some cell
/// properties (notably `stroke` and `inset`), refer to the [grid
/// documentation]($grid) for more information on how to size the table tracks
/// and specify the cell appearance properties.
///
/// If you are unsure whether you should be using a table or a grid, consider
/// whether the content you are arranging semantically belongs together as a set
/// of related data points or similar or whether you are just want to enhance
/// your presentation by arranging unrelated content in a grid. In the former
/// case, a table is the right choice, while in the latter case, a grid is more
/// appropriate. Furthermore, Typst will annotate its output in the future such
/// that screenreaders will announce content in `table` as tabular while a
/// grid's content will be announced no different than multiple content blocks
/// in the document flow.
///
/// Note that, to override a particular cell's properties or apply show rules on
/// table cells, you can use the [`table.cell`]($table.cell) element. See its
/// documentation for more information.
///
/// Although the `table` and the `grid` share most properties, set and show
/// rules on one of them do not affect the other.
///
/// To give a table a caption and make it [referenceable]($ref), put it into a
/// [figure].
///
/// # Example
///
/// The example below demonstrates some of the most common table options.
/// ```example
/// #table(
///   columns: (1fr, auto, auto),
///   inset: 10pt,
///   align: horizon,
///   table.header(
///     [], [*Volume*], [*Parameters*],
///   ),
///   image("cylinder.svg"),
///   $ pi h (D^2 - d^2) / 4 $,
///   [
///     $h$: height \
///     $D$: outer radius \
///     $d$: inner radius
///   ],
///   image("tetrahedron.svg"),
///   $ sqrt(2) / 12 a^3 $,
///   [$a$: edge length]
/// )
/// ```
///
/// Much like with grids, you can use [`table.cell`]($table.cell) to customize
/// the appearance and the position of each cell.
///
/// ```example
/// >>> #set page(width: auto)
/// >>> #set text(font: "IBM Plex Sans")
/// >>> #let gray = rgb("#565565")
/// >>>
/// #set table(
///   stroke: none,
///   gutter: 0.2em,
///   fill: (x, y) =>
///     if x == 0 or y == 0 { gray },
///   inset: (right: 1.5em),
/// )
///
/// #show table.cell: it => {
///   if it.x == 0 or it.y == 0 {
///     set text(white)
///     strong(it)
///   } else if it.body == [] {
///     // Replace empty cells with 'N/A'
///     pad(..it.inset)[_N/A_]
///   } else {
///     it
///   }
/// }
///
/// #let a = table.cell(
///   fill: green.lighten(60%),
/// )[A]
/// #let b = table.cell(
///   fill: aqua.lighten(60%),
/// )[B]
///
/// #table(
///   columns: 4,
///   [], [Exam 1], [Exam 2], [Exam 3],
///
///   [John], [], a, [],
///   [Mary], [], a, a,
///   [Robert], b, a, b,
/// )
/// ```
<<<<<<< HEAD
#[elem(scope, Locatable, Show, LocalName, Figurable)]
=======
#[elem(scope, LocalName, Figurable)]
>>>>>>> 02645349
pub struct TableElem {
    /// The column sizes. See the [grid documentation]($grid) for more
    /// information on track sizing.
    pub columns: TrackSizings,

    /// The row sizes. See the [grid documentation]($grid) for more information
    /// on track sizing.
    pub rows: TrackSizings,

    /// The gaps between rows and columns. This is a shorthand for setting
    /// `column-gutter` and `row-gutter` to the same value. See the [grid
    /// documentation]($grid) for more information on gutters.
    #[external]
    pub gutter: TrackSizings,

    /// The gaps between columns. Takes precedence over `gutter`. See the
    /// [grid documentation]($grid) for more information on gutters.
    #[parse(
        let gutter = args.named("gutter")?;
        args.named("column-gutter")?.or_else(|| gutter.clone())
    )]
    pub column_gutter: TrackSizings,

    /// The gaps between rows. Takes precedence over `gutter`. See the
    /// [grid documentation]($grid) for more information on gutters.
    #[parse(args.named("row-gutter")?.or_else(|| gutter.clone()))]
    pub row_gutter: TrackSizings,

    /// How to fill the cells.
    ///
    /// This can be a color or a function that returns a color. The function
    /// receives the cells' column and row indices, starting from zero. This can
    /// be used to implement striped tables.
    ///
    /// ```example
    /// #table(
    ///   fill: (x, _) =>
    ///     if calc.odd(x) { luma(240) }
    ///     else { white },
    ///   align: (x, y) =>
    ///     if y == 0 { center }
    ///     else if x == 0 { left }
    ///     else { right },
    ///   columns: 4,
    ///   [], [*Q1*], [*Q2*], [*Q3*],
    ///   [Revenue:], [1000 €], [2000 €], [3000 €],
    ///   [Expenses:], [500 €], [1000 €], [1500 €],
    ///   [Profit:], [500 €], [1000 €], [1500 €],
    /// )
    /// ```
    pub fill: Celled<Option<Paint>>,

    /// How to align the cells' content.
    ///
    /// This can either be a single alignment, an array of alignments
    /// (corresponding to each column) or a function that returns an alignment.
    /// The function receives the cells' column and row indices, starting from
    /// zero. If set to `{auto}`, the outer alignment is used.
    ///
    /// ```example
    /// #table(
    ///   columns: 3,
    ///   align: (left, center, right),
    ///   [Hello], [Hello], [Hello],
    ///   [A], [B], [C],
    /// )
    /// ```
    pub align: Celled<Smart<Alignment>>,

    /// How to [stroke] the cells.
    ///
    /// Strokes can be disabled by setting this to `{none}`.
    ///
    /// If it is necessary to place lines which can cross spacing between cells
    /// produced by the `gutter` option, or to override the stroke between
    /// multiple specific cells, consider specifying one or more of
    /// [`table.hline`]($table.hline) and [`table.vline`]($table.vline)
    /// alongside your table cells.
    ///
    /// See the [grid documentation]($grid.stroke) for more information on
    /// strokes.
    #[fold]
    #[default(Celled::Value(Sides::splat(Some(Some(Arc::new(Stroke::default()))))))]
    pub stroke: Celled<Sides<Option<Option<Arc<Stroke>>>>>,

    /// How much to pad the cells' content.
    ///
    /// ```example
    /// #table(
    ///   inset: 10pt,
    ///   [Hello],
    ///   [World],
    /// )
    ///
    /// #table(
    ///   columns: 2,
    ///   inset: (
    ///     x: 20pt,
    ///     y: 10pt,
    ///   ),
    ///   [Hello],
    ///   [World],
    /// )
    /// ```
    #[fold]
    #[default(Celled::Value(Sides::splat(Some(Abs::pt(5.0).into()))))]
    pub inset: Celled<Sides<Option<Rel<Length>>>>,

    // TODO: docs
    pub summary: Option<EcoString>,

    /// The contents of the table cells, plus any extra table lines specified
    /// with the [`table.hline`]($table.hline) and
    /// [`table.vline`]($table.vline) elements.
    #[variadic]
    pub children: Vec<TableChild>,
}

#[scope]
impl TableElem {
    #[elem]
    type TableCell;

    #[elem]
    type TableHLine;

    #[elem]
    type TableVLine;

    #[elem]
    type TableHeader;

    #[elem]
    type TableFooter;
}

impl LocalName for Packed<TableElem> {
    const KEY: &'static str = "table";
}

impl Figurable for Packed<TableElem> {}

/// Any child of a table element.
#[derive(Debug, PartialEq, Clone, Hash)]
pub enum TableChild {
    Header(Packed<TableHeader>),
    Footer(Packed<TableFooter>),
    Item(TableItem),
}

cast! {
    TableChild,
    self => match self {
        Self::Header(header) => header.into_value(),
        Self::Footer(footer) => footer.into_value(),
        Self::Item(item) => item.into_value(),
    },
    v: Content => {
        v.try_into()?
    },
}

impl TryFrom<Content> for TableChild {
    type Error = HintedString;

    fn try_from(value: Content) -> HintedStrResult<Self> {
        if value.is::<GridHeader>() {
            bail!(
                "cannot use `grid.header` as a table header";
                hint: "use `table.header` instead"
            )
        }
        if value.is::<GridFooter>() {
            bail!(
                "cannot use `grid.footer` as a table footer";
                hint: "use `table.footer` instead"
            )
        }

        value
            .into_packed::<TableHeader>()
            .map(Self::Header)
            .or_else(|value| value.into_packed::<TableFooter>().map(Self::Footer))
            .or_else(|value| TableItem::try_from(value).map(Self::Item))
    }
}

/// A table item, which is the basic unit of table specification.
#[derive(Debug, PartialEq, Clone, Hash)]
pub enum TableItem {
    HLine(Packed<TableHLine>),
    VLine(Packed<TableVLine>),
    Cell(Packed<TableCell>),
}

cast! {
    TableItem,
    self => match self {
        Self::HLine(hline) => hline.into_value(),
        Self::VLine(vline) => vline.into_value(),
        Self::Cell(cell) => cell.into_value(),
    },
    v: Content => {
        v.try_into()?
    },
}

impl TryFrom<Content> for TableItem {
    type Error = HintedString;

    fn try_from(value: Content) -> HintedStrResult<Self> {
        if value.is::<GridHeader>() {
            bail!("cannot place a grid header within another header or footer");
        }
        if value.is::<TableHeader>() {
            bail!("cannot place a table header within another header or footer");
        }
        if value.is::<GridFooter>() {
            bail!("cannot place a grid footer within another footer or header");
        }
        if value.is::<TableFooter>() {
            bail!("cannot place a table footer within another footer or header");
        }
        if value.is::<GridCell>() {
            bail!(
                "cannot use `grid.cell` as a table cell";
                hint: "use `table.cell` instead"
            );
        }
        if value.is::<GridHLine>() {
            bail!(
                "cannot use `grid.hline` as a table line";
                hint: "use `table.hline` instead"
            );
        }
        if value.is::<GridVLine>() {
            bail!(
                "cannot use `grid.vline` as a table line";
                hint: "use `table.vline` instead"
            );
        }

        Ok(value
            .into_packed::<TableHLine>()
            .map(Self::HLine)
            .or_else(|value| value.into_packed::<TableVLine>().map(Self::VLine))
            .or_else(|value| value.into_packed::<TableCell>().map(Self::Cell))
            .unwrap_or_else(|value| {
                let span = value.span();
                Self::Cell(Packed::new(TableCell::new(value)).spanned(span))
            }))
    }
}

/// A repeatable table header.
///
/// You should wrap your tables' heading rows in this function even if you do not
/// plan to wrap your table across pages because Typst will use this function to
/// attach accessibility metadata to tables in the future and ensure universal
/// access to your document.
///
/// You can use the `repeat` parameter to control whether your table's header
/// will be repeated across pages.
///
/// ```example
/// #set page(height: 11.5em)
/// #set table(
///   fill: (x, y) =>
///     if x == 0 or y == 0 {
///       gray.lighten(40%)
///     },
///   align: right,
/// )
///
/// #show table.cell.where(x: 0): strong
/// #show table.cell.where(y: 0): strong
///
/// #table(
///   columns: 4,
///   table.header(
///     [], [Blue chip],
///     [Fresh IPO], [Penny st'k],
///   ),
///   table.cell(
///     rowspan: 6,
///     align: horizon,
///     rotate(-90deg, reflow: true)[
///       *USD / day*
///     ],
///   ),
///   [0.20], [104], [5],
///   [3.17], [108], [4],
///   [1.59], [84],  [1],
///   [0.26], [98],  [15],
///   [0.01], [195], [4],
///   [7.34], [57],  [2],
/// )
/// ```
#[elem(name = "header", title = "Table Header", Locatable)]
pub struct TableHeader {
    /// Whether this header should be repeated across pages.
    #[default(true)]
    pub repeat: bool,

    /// The level of the header. Must not be zero.
    ///
    /// This allows repeating multiple headers at once. Headers with different
    /// levels can repeat together, as long as they have ascending levels.
    ///
    /// Notably, when a header with a lower level starts repeating, all higher
    /// or equal level headers stop repeating (they are "replaced" by the new
    /// header).
    #[default(NonZeroU32::ONE)]
    pub level: NonZeroU32,

    /// The cells and lines within the header.
    #[variadic]
    pub children: Vec<TableItem>,
}

/// A repeatable table footer.
///
/// Just like the [`table.header`]($table.header) element, the footer can repeat
/// itself on every page of the table. This is useful for improving legibility
/// by adding the column labels in both the header and footer of a large table,
/// totals, or other information that should be visible on every page.
///
/// No other table cells may be placed after the footer.
#[elem(name = "footer", title = "Table Footer", Locatable)]
pub struct TableFooter {
    /// Whether this footer should be repeated across pages.
    #[default(true)]
    pub repeat: bool,

    /// The cells and lines within the footer.
    #[variadic]
    pub children: Vec<TableItem>,
}

/// A horizontal line in the table.
///
/// Overrides any per-cell stroke, including stroke specified through the
/// table's `stroke` field. Can cross spacing between cells created through the
/// table's [`column-gutter`]($table.column-gutter) option.
///
/// Use this function instead of the table's `stroke` field if you want to
/// manually place a horizontal line at a specific position in a single table.
/// Consider using [table's `stroke`]($table.stroke) field or [`table.cell`'s
/// `stroke`]($table.cell.stroke) field instead if the line you want to place is
/// part of all your tables' designs.
///
/// ```example
/// #set table.hline(stroke: .6pt)
///
/// #table(
///   stroke: none,
///   columns: (auto, 1fr),
///   [09:00], [Badge pick up],
///   [09:45], [Opening Keynote],
///   [10:30], [Talk: Typst's Future],
///   [11:15], [Session: Good PRs],
///   table.hline(start: 1),
///   [Noon], [_Lunch break_],
///   table.hline(start: 1),
///   [14:00], [Talk: Tracked Layout],
///   [15:00], [Talk: Automations],
///   [16:00], [Workshop: Tables],
///   table.hline(),
///   [19:00], [Day 1 Attendee Mixer],
/// )
/// ```
#[elem(name = "hline", title = "Table Horizontal Line", Locatable)]
pub struct TableHLine {
    /// The row above which the horizontal line is placed (zero-indexed).
    /// Functions identically to the `y` field in [`grid.hline`]($grid.hline.y).
    pub y: Smart<usize>,

    /// The column at which the horizontal line starts (zero-indexed, inclusive).
    pub start: usize,

    /// The column before which the horizontal line ends (zero-indexed,
    /// exclusive).
    pub end: Option<NonZeroUsize>,

    /// The line's stroke.
    ///
    /// Specifying `{none}` removes any lines previously placed across this
    /// line's range, including hlines or per-cell stroke below it.
    #[fold]
    #[default(Some(Arc::new(Stroke::default())))]
    pub stroke: Option<Arc<Stroke>>,

    /// The position at which the line is placed, given its row (`y`) - either
    /// `{top}` to draw above it or `{bottom}` to draw below it.
    ///
    /// This setting is only relevant when row gutter is enabled (and
    /// shouldn't be used otherwise - prefer just increasing the `y` field by
    /// one instead), since then the position below a row becomes different
    /// from the position above the next row due to the spacing between both.
    #[default(OuterVAlignment::Top)]
    pub position: OuterVAlignment,
}

/// A vertical line in the table. See the docs for [`grid.vline`]($grid.vline)
/// for more information regarding how to use this element's fields.
///
/// Overrides any per-cell stroke, including stroke specified through the
/// table's `stroke` field. Can cross spacing between cells created through the
/// table's [`row-gutter`]($table.row-gutter) option.
///
/// Similar to [`table.hline`]($table.hline), use this function if you want to
/// manually place a vertical line at a specific position in a single table and
/// use the [table's `stroke`]($table.stroke) field or [`table.cell`'s
/// `stroke`]($table.cell.stroke) field instead if the line you want to place is
/// part of all your tables' designs.
#[elem(name = "vline", title = "Table Vertical Line", Locatable)]
pub struct TableVLine {
    /// The column before which the horizontal line is placed (zero-indexed).
    /// Functions identically to the `x` field in [`grid.vline`]($grid.vline).
    pub x: Smart<usize>,

    /// The row at which the vertical line starts (zero-indexed, inclusive).
    pub start: usize,

    /// The row on top of which the vertical line ends (zero-indexed,
    /// exclusive).
    pub end: Option<NonZeroUsize>,

    /// The line's stroke.
    ///
    /// Specifying `{none}` removes any lines previously placed across this
    /// line's range, including vlines or per-cell stroke below it.
    #[fold]
    #[default(Some(Arc::new(Stroke::default())))]
    pub stroke: Option<Arc<Stroke>>,

    /// The position at which the line is placed, given its column (`x`) -
    /// either `{start}` to draw before it or `{end}` to draw after it.
    ///
    /// The values `{left}` and `{right}` are also accepted, but discouraged as
    /// they cause your table to be inconsistent between left-to-right and
    /// right-to-left documents.
    ///
    /// This setting is only relevant when column gutter is enabled (and
    /// shouldn't be used otherwise - prefer just increasing the `x` field by
    /// one instead), since then the position after a column becomes different
    /// from the position before the next column due to the spacing between
    /// both.
    #[default(OuterHAlignment::Start)]
    pub position: OuterHAlignment,
}

/// A cell in the table. Use this to position a cell manually or to apply
/// styling. To do the latter, you can either use the function to override the
/// properties for a particular cell, or use it in show rules to apply certain
/// styles to multiple cells at once.
///
/// Perhaps the most important use case of `{table.cell}` is to make a cell span
/// multiple columns and/or rows with the `colspan` and `rowspan` fields.
///
/// ```example
/// >>> #set page(width: auto)
/// #show table.cell.where(y: 0): strong
/// #set table(
///   stroke: (x, y) => if y == 0 {
///     (bottom: 0.7pt + black)
///   },
///   align: (x, y) => (
///     if x > 0 { center }
///     else { left }
///   )
/// )
///
/// #table(
///   columns: 3,
///   table.header(
///     [Substance],
///     [Subcritical °C],
///     [Supercritical °C],
///   ),
///   [Hydrochloric Acid],
///   [12.0], [92.1],
///   [Sodium Myreth Sulfate],
///   [16.6], [104],
///   [Potassium Hydroxide],
///   table.cell(colspan: 2)[24.7],
/// )
/// ```
///
/// For example, you can override the fill, alignment or inset for a single
/// cell:
///
/// ```example
/// >>> #set page(width: auto)
/// // You can also import those.
/// #import table: cell, header
///
/// #table(
///   columns: 2,
///   align: center,
///   header(
///     [*Trip progress*],
///     [*Itinerary*],
///   ),
///   cell(
///     align: right,
///     fill: fuchsia.lighten(80%),
///     [🚗],
///   ),
///   [Get in, folks!],
///   [🚗], [Eat curbside hotdog],
///   cell(align: left)[🌴🚗],
///   cell(
///     inset: 0.06em,
///     text(1.62em)[🛖🌅🌊],
///   ),
/// )
/// ```
///
/// You may also apply a show rule on `table.cell` to style all cells at once.
/// Combined with selectors, this allows you to apply styles based on a cell's
/// position:
///
/// ```example
/// #show table.cell.where(x: 0): strong
///
/// #table(
///   columns: 3,
///   gutter: 3pt,
///   [Name], [Age], [Strength],
///   [Hannes], [36], [Grace],
///   [Irma], [50], [Resourcefulness],
///   [Vikram], [49], [Perseverance],
/// )
/// ```
<<<<<<< HEAD
#[elem(name = "cell", title = "Table Cell", Locatable, Show)]
=======
#[elem(name = "cell", title = "Table Cell")]
>>>>>>> 02645349
pub struct TableCell {
    /// The cell's body.
    #[required]
    pub body: Content,

    /// The cell's column (zero-indexed).
    /// Functions identically to the `x` field in [`grid.cell`]($grid.cell).
    pub x: Smart<usize>,

    /// The cell's row (zero-indexed).
    /// Functions identically to the `y` field in [`grid.cell`]($grid.cell).
    pub y: Smart<usize>,

    /// The amount of columns spanned by this cell.
    #[default(NonZeroUsize::ONE)]
    pub colspan: NonZeroUsize,

    /// The amount of rows spanned by this cell.
    #[default(NonZeroUsize::ONE)]
    pub rowspan: NonZeroUsize,

    /// The cell's [fill]($table.fill) override.
    pub fill: Smart<Option<Paint>>,

    /// The cell's [alignment]($table.align) override.
    pub align: Smart<Alignment>,

    /// The cell's [inset]($table.inset) override.
    pub inset: Smart<Sides<Option<Rel<Length>>>>,

    /// The cell's [stroke]($table.stroke) override.
    #[fold]
    pub stroke: Sides<Option<Option<Arc<Stroke>>>>,

    #[internal]
    #[synthesized]
    pub kind: Smart<TableCellKind>,

    /// Whether rows spanned by this cell can be placed in different pages.
    /// When equal to `{auto}`, a cell spanning only fixed-size rows is
    /// unbreakable, while a cell spanning at least one `{auto}`-sized row is
    /// breakable.
    pub breakable: Smart<bool>,
}

cast! {
    TableCell,
    v: Content => v.into(),
}

impl Default for Packed<TableCell> {
    fn default() -> Self {
        Packed::new(
            // Explicitly set colspan and rowspan to ensure they won't be
            // overridden by set rules (default cells are created after
            // colspans and rowspans are processed in the resolver)
            TableCell::new(Content::default())
                .with_colspan(NonZeroUsize::ONE)
                .with_rowspan(NonZeroUsize::ONE),
        )
    }
}

impl From<Content> for TableCell {
    fn from(value: Content) -> Self {
        #[allow(clippy::unwrap_or_default)]
        value.unpack::<Self>().unwrap_or_else(Self::new)
    }
}<|MERGE_RESOLUTION|>--- conflicted
+++ resolved
@@ -4,20 +4,9 @@
 use ecow::EcoString;
 use typst_utils::NonZeroExt;
 
-<<<<<<< HEAD
-use crate::diag::{bail, HintedStrResult, HintedString, SourceResult};
-use crate::engine::Engine;
-use crate::foundations::{
-    cast, elem, scope, Content, NativeElement, Packed, Show, Smart, StyleChain,
-    TargetElem,
-};
-use crate::html::{attr, tag, HtmlAttrs, HtmlElem, HtmlTag};
-use crate::introspection::{Locatable, Locator};
-use crate::layout::grid::resolve::{table_to_cellgrid, Cell, CellGrid, Entry};
-=======
 use crate::diag::{bail, HintedStrResult, HintedString};
 use crate::foundations::{cast, elem, scope, Content, Packed, Smart};
->>>>>>> 02645349
+use crate::introspection::Locatable;
 use crate::layout::{
     Abs, Alignment, Celled, GridCell, GridFooter, GridHLine, GridHeader, GridVLine,
     Length, OuterHAlignment, OuterVAlignment, Rel, Sides, TrackSizings,
@@ -127,11 +116,7 @@
 ///   [Robert], b, a, b,
 /// )
 /// ```
-<<<<<<< HEAD
-#[elem(scope, Locatable, Show, LocalName, Figurable)]
-=======
-#[elem(scope, LocalName, Figurable)]
->>>>>>> 02645349
+#[elem(scope, Locatable, LocalName, Figurable)]
 pub struct TableElem {
     /// The column sizes. See the [grid documentation]($grid) for more
     /// information on track sizing.
@@ -667,11 +652,7 @@
 ///   [Vikram], [49], [Perseverance],
 /// )
 /// ```
-<<<<<<< HEAD
-#[elem(name = "cell", title = "Table Cell", Locatable, Show)]
-=======
-#[elem(name = "cell", title = "Table Cell")]
->>>>>>> 02645349
+#[elem(name = "cell", title = "Table Cell", Locatable)]
 pub struct TableCell {
     /// The cell's body.
     #[required]
