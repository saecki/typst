--- conflicted
+++ resolved
@@ -226,13 +226,9 @@
         let breakable = cell.breakable.get(styles).unwrap_or(breakable);
         let fill = cell.fill.get_cloned(styles).unwrap_or_else(|| fill.clone());
 
-<<<<<<< HEAD
-        let kind = cell.kind().copied().unwrap_or_default().or(kind);
-
-        let cell_stroke = cell.stroke(styles);
-=======
+        let kind = cell.kind.unwrap_or_default().or(kind);
+
         let cell_stroke = cell.stroke.resolve(styles);
->>>>>>> 0a3c6939
         let stroke_overridden =
             cell_stroke.as_ref().map(|side| matches!(side, Some(Some(_))));
 
@@ -274,12 +270,8 @@
                 }))
             }),
         );
-<<<<<<< HEAD
-        cell.push_breakable(Smart::Custom(breakable));
-        cell.push_kind(kind);
-=======
         cell.breakable.set(Smart::Custom(breakable));
->>>>>>> 0a3c6939
+        cell.kind = Some(kind);
         Cell {
             body: self.pack(),
             locator,
