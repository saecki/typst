--- conflicted
+++ resolved
@@ -1,13 +1,6 @@
-<<<<<<< HEAD
-use crate::diag::SourceResult;
-use crate::engine::Engine;
-use crate::foundations::{elem, Content, NativeElement, Packed, Show, StyleChain};
+use crate::foundations::{elem, Content};
 use crate::introspection::Locatable;
-use crate::layout::{BlockElem, Length};
-=======
-use crate::foundations::{elem, Content};
 use crate::layout::Length;
->>>>>>> 02645349
 
 /// Repeats content to the available space.
 ///
@@ -30,11 +23,7 @@
 ///   Berlin, the 22nd of December, 2022
 /// ]
 /// ```
-<<<<<<< HEAD
-#[elem(Locatable, Show)]
-=======
-#[elem]
->>>>>>> 02645349
+#[elem(Locatable)]
 pub struct RepeatElem {
     /// The content to repeat.
     #[required]
